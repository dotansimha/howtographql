--- conflicted
+++ resolved
@@ -131,13 +131,8 @@
     avatar: require('../assets/graphics/contributors/shayegan.jpg'),
     bio:
       "A software engineer who wants to share.",
-<<<<<<< HEAD
     link: 'twitter.com/glyphack',
     job: 'Software engineer',
-=======
-    link: 'https://twitter.com/glyphack',
-    job: 'Software engineer @ Divar',
->>>>>>> d5729576
     name: 'Shayegan Hooshyari'
   },
 ]
