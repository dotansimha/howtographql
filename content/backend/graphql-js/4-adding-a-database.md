--- conflicted
+++ resolved
@@ -44,11 +44,7 @@
 
 #### The application layer
 
-<<<<<<< HEAD
 The first GraphQL API is the one that you already started building in the previous sections of this tutorial. This is the GraphQL API for the **application layer**. It defines the API your client applications are going to talk to. Here is where you implement _business logic_, common workflows like _authentication_ and _authorization_ or integrate with _3rd-party services_ (such as Stripe if you want to implement a payment process). The API of the application layer is defined by the GraphQL schema in `src/schema.graphql` - we'll therefore from now on refer to this schema as the **application schema**.
-=======
-The first GraphQL API is the one that you already started building in the previous sections of this tutorial. This is the GraphQL API for the **application layer**. It defines the API your client applications are going to talk to. Here is where you implement _business logic_, common workflows like _authentication_ and _authorization_ or integrate with _3rd-party services_ (such as Stripe if you need to implement a payment process). The API of the application layer is defined by the GraphQL schema in `src/schema.graphql` - we'll therefore from now on refer to this schema as the **application schema**.
->>>>>>> cb1ddc2f
 
 #### The database layer
 
