--- conflicted
+++ resolved
@@ -8,11 +8,7 @@
 
 ### Your DIY kit
 
-<<<<<<< HEAD
-Before you go further, try to do something. I think, at this point, you have a knowledge that let you add `User` and `Vote` models. Of course, I'll show what to do later in this chapter, but before you will go there, try to implement it alone.
-=======
 Before you go further, try to implement the changes yourself. I think, at this point, you have the necessary knowledge to add the `User` and `Vote` models. I'll show what to do later in this chapter, but try to implement it yourself first.
->>>>>>> 1478dadd
 
 What you have to do:  
 
@@ -36,7 +32,6 @@
 
 ```scala
 case class User(id: Int, name: String, email: String, password: String, createdAt: DateTime = DateTime.now)
-
 ```
 
 </Instruction>
@@ -68,28 +63,18 @@
 
 <Instruction>
 
-<<<<<<< HEAD
-In file DBSchema in function `databaseSetup`: Add an action `Users.schema.create` at beginning of the sentence and then
-=======
-In DBSchema in the function `databaseSetup`: Add an action `Users.schema.create` at beginning of the function and then
->>>>>>> 1478dadd
-add a few users later in this function
+In DBSchema in the function `databaseSetup`, add an action `Users.schema.create` at beginning of the function and then add a few users later in this function:
 
 ```scala  
 Users forceInsertAll Seq(
     User(1, "mario", "mario@example.com", "s3cr3t"),
     User(2, "Fred", "fred@flinstones.com", "wilmalove")
   )
-
-```
-
-</Instruction>
-
-<<<<<<< HEAD
+```
+
+</Instruction>
+
 Add a function responsible for user retrieval:
-=======
-Add a function responsible for retrieving user's:
->>>>>>> 1478dadd
 
 <Instruction>
 
@@ -150,16 +135,10 @@
 
 </Instruction>
 
-<<<<<<< HEAD
 We're ready... you can now execute a query like this:
-=======
-We're ready... you can now execute the query like this:
->>>>>>> 1478dadd
 
 ```graphql
-
 query {
-
     users(ids: [1, 2]){
       id
       name
@@ -172,11 +151,7 @@
 
 ### Vote entity
 
-<<<<<<< HEAD
-If you want, you can follow similar steps for the `Vote` entity. And then follow instructions and check everything is ok.
-=======
 If you want, you can make similar changes for `Vote` entity. And then follow the instructions and check everything works.
->>>>>>> 1478dadd
 
 <Instruction>
 
@@ -289,20 +264,15 @@
 
 </Instruction>
 
-<<<<<<< HEAD
 The following query should now execute successfully:
-=======
-Run the following query:
->>>>>>> 1478dadd
 
 ```graphql
 
 query {
-
-    votes(ids: [1, 2]){
-      id
-      createdAt
-    }
+  votes(ids: [1, 2]){
+    id
+    createdAt
+  }
 }  
 ```
 
@@ -360,24 +330,6 @@
 
 <Instruction>
 
-<<<<<<< HEAD
-Create an `IdentifiableType` as follows: 
-
-```scala
-  val IdentifiableType = InterfaceType(
-    "Identifiable",
-    fields[MyContext, Identifiable](
-      Field("id", IntType, resolve = _.value.id)
-    )
-  )
-```
-
-Change the `LinkType` for the following:
-
-```scala
-implicit val LinkType = deriveObjectType[MyContext, Link](
-    Interfaces[MyContext,Link](IdentifiableType)
-=======
 Add a definition of the interface and change the `LinkType` for the following:
 
 ```scala
@@ -390,7 +342,6 @@
   
 implicit val LinkType = deriveObjectType[Unit, Link](
     Interfaces(IdentifiableType)
->>>>>>> 1478dadd
 )
 ```
 
