--- conflicted
+++ resolved
@@ -415,10 +415,6 @@
 
 </Instruction>
 
-<<<<<<< HEAD
-With this change, you're extracting the `userId` from the `Authorization` header of the request and use it to directly `connect` it with the `Link` that's created. Note that `getUserId` will [throw an error](https://github.com/howtographql/react-apollo/blob/master/server/src/utils.js#L12) if the field is not provided or not valid token could be extracted.
-
-> **Note**: Stop the server and run it again executing `yarn dev` to apply the changes made.
-=======
 With this change, you're extracting the `userId` from the `Authorization` header of the request and use it to directly [`connect`](https://www.prismagraphql.com/docs/reference/prisma-api/mutations-ol0yuoz6go#nested-mutations) it with the `Link` that's created. Note that `getUserId` will [throw an error](https://github.com/howtographql/react-apollo/blob/master/server/src/utils.js#L12) if the field is not provided or not valid token could be extracted.
->>>>>>> 79eb5996
+
+> **Note**: Stop the server and run it again executing `yarn dev` to apply the changes made.