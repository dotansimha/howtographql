--- conflicted
+++ resolved
@@ -14,11 +14,7 @@
 
 ### Install Dependencies
 
-<<<<<<< HEAD
-First add the dependency to the app. Open a Terminal, navigate to your project directory and type: 
-=======
 First add the dependency to the app. Open a terminal, navigate to your project directory and type: 
->>>>>>> d8721290
 
 <Instruction>
 
@@ -107,12 +103,7 @@
 
 </Instruction>
 
-<<<<<<< HEAD
-
 Now you need to wrap the `App` with `BrowserRouter` so that all child components of `App` will get access to the routing functionality.
-=======
-Now you need to wrap the `App` with with `BrowserRouter` so that all child components of `App` will get access to the routing functionality.
->>>>>>> d8721290
 
 <Instruction>
 
